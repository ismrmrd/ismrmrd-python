--- conflicted
+++ resolved
@@ -22,8 +22,6 @@
     eq_(type(img.data), np.ndarray)
     eq_(img.data.dtype, np.complex64)
 
-<<<<<<< HEAD
-=======
     attr = "<?xml version='1.0' encoding='UTF-8'?>\n<ismrmrdMeta><meta><name>rando</name><value>blah</value></meta></ismrmrdMeta>"
 
     head = ismrmrd.ImageHeader()
@@ -31,8 +29,6 @@
     head.data_type = ismrmrd.DATATYPE_CXFLOAT   # must set data_type
     img = ismrmrd.Image(head, attribute_string=attr)
     eq_(img.attribute_string, attr)
-
->>>>>>> b1dfced2
 
 def test_read_only_fields():
     img = ismrmrd.Image()
