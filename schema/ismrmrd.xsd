--- conflicted
+++ resolved
@@ -67,11 +67,7 @@
       <xs:element minOccurs="0" name="seriesDate" type="xs:date" />
       <xs:element minOccurs="0" name="seriesTime" type="xs:time" />
       <xs:element minOccurs="1" name="patientPosition" type="patientPositionType" />
-<<<<<<< HEAD
-      <xs:element minOccurs="0" name="relativeTablePosition" type="threeDimensionalFloat" />
-=======
       <xs:element minOccurs="0" name="relativeTablePosition" type="threeDimensionalFloatType" />
->>>>>>> 1fbf8aae
       <xs:element minOccurs="0" name="initialSeriesNumber" type="xs:long" />
       <xs:element minOccurs="0" name="protocolName" type="xs:string" />
       <xs:element minOccurs="0" name="sequenceName" type="xs:string" />
