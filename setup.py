import os
from setuptools import setup, find_packages
from distutils.command.build import build
from distutils.command.build_py import build_py

import logging
import shutil
from pathlib import Path
import re 

logging.basicConfig()
log_ = logging.getLogger(__name__)

schema_file = os.path.join('schema','ismrmrd.xsd')
config_file = os.path.join('schema','.xsdata.xml')

class my_build_py(build_py):
    def run(self):
        # honor the --dry-run flag
        if not self.dry_run:
            outloc = self.build_lib
            outloc = os.path.join(outloc,'ismrmrd/xsd/ismrmrdschema')

            
            generate_schema(schema_file, config_file, outloc)
                    # distutils uses old-style classes, so no super()
        build_py.run(self)


def fix_init_file(package_name,filepath):

    with open(filepath,'r+') as f:
        text = f.read()
        text = re.sub(f'from {package_name}.ismrmrd', 'from .ismrmrd',text)
        f.seek(0)
        f.write(text)
        f.truncate()




def generate_schema(schema_filename, config_filename, outloc  ):
    def to_uri(filename):
        return Path(filename).absolute().as_uri()

    import sys 
    import subprocess
    
    subpackage_name = 'ismrmrdschema'
    args = [sys.executable,'-m','xsdata', str(schema_filename), '--config',str(config_filename), '--package',subpackage_name]
    subprocess.run(args)
    fix_init_file(subpackage_name,f"{subpackage_name}/__init__.py")
    shutil.rmtree(os.path.join(outloc,subpackage_name),ignore_errors=True)
    shutil.move(subpackage_name,outloc)

this_directory = Path(__file__).parent
long_description = (this_directory / "README").read_text()

setup(
    name='ismrmrd',
<<<<<<< HEAD
    version='1.13.0',
=======
    version='1.12.5',
>>>>>>> b1dfced2
    author='ISMRMRD Developers',
    description='Python implementation of the ISMRMRD',
    license='Public Domain',
    keywords='ismrmrd',
    url='https://ismrmrd.github.io',
    long_description = long_description,
    long_description_content_type='text/markdown',
    packages=find_packages(),
    classifiers=[
        'Development Status :: 5 - Production/Stable',
        'Intended Audience :: Science/Research',
        'License :: Public Domain',
        'Operating System :: OS Independent',
        'Topic :: Scientific/Engineering :: Medical Science Apps.'
        ],
    install_requires=['xsdata>=22.2', 'numpy>=1.22.0', 'h5py>=2.3'],
    setup_requires=['nose>=1.0', 'xsdata[cli]>=22.2', 'jinja2 >= 2.11'],
    test_suite='nose.collector',
    cmdclass={'build_py':my_build_py}
)<|MERGE_RESOLUTION|>--- conflicted
+++ resolved
@@ -58,11 +58,7 @@
 
 setup(
     name='ismrmrd',
-<<<<<<< HEAD
     version='1.13.0',
-=======
-    version='1.12.5',
->>>>>>> b1dfced2
     author='ISMRMRD Developers',
     description='Python implementation of the ISMRMRD',
     license='Public Domain',
